#include "common.h"
#include "immintrin.h"
#include "smmintrin.h"
#include <cmath>
#include <vector>
#include <set>
#include <unordered_set>
#include <algorithm>
#include <cstdint>
#include <iostream>
#include <omp.h>

/*
We will preduce B bins for N particles.
The naive runtime is O(N^2). When split into bins,
we end up with O(B * (N/B)^2) = O(N^2/B) work.
Thus, we set B = aN to get a total of O(N/a) work.
We want each bin to roughly fill up the cache,
so the general goal is to maximize a by increasing it until
it starts to make things work.

Ideally, B = aN, but in reality we need a power of 2 bins.
Can try rounding either up or down, but I think rounding down the bin size
makes the most sense. Instead of sqrt(aN) bins on each side, we need
the nearest power of two *above* sqrt(aN).

Even more in reality, bin capacity fitting in cache is probably the sole most 
important factor for performance, so that will dictate things. Luckily density
is constant, meaning that size and N increase at the same rate, leading 
bin size to directly correspond to a.
*/

using std::max;
using std::min;
constexpr double cutoff_squared = cutoff * cutoff;

// Apply the force from neighbor to particle
inline void apply_force(particle_t& particle, particle_t& neighbor) {
    // Calculate Distance
    double dx = neighbor.x - particle.x;
    double dy = neighbor.y - particle.y;
    double r2 = dx * dx + dy * dy;

    // Check if the two particles should interact - too far or are same particle, then no
    if (r2 > cutoff * cutoff || (dx == 0 && dy == 0))
        return;

    r2 = fmax(r2, min_r * min_r);
    double r = sqrt(r2);

    // Very simple short-range repulsive force
    double coef = (1 - cutoff / r) / r2 / mass;

    particle.ax += coef * dx;
    particle.ay += coef * dy;
}

// Apply the force from neighbor to particle
inline void apply_force_symmetric(particle_t& particle, particle_t& neighbor) {
    // Calculate Distance
    double dx = neighbor.x - particle.x;
    double dy = neighbor.y - particle.y;
    double r2 = dx * dx + dy * dy;

    // Check if the two particles should interact - too far or are same particle, then no
    if (r2 > cutoff * cutoff || (dx == 0 && dy == 0))
        return;

    r2 = fmax(r2, min_r * min_r);
    double r = sqrt(r2);

    // Very simple short-range repulsive force
    double coef = (1 - cutoff / r) / r2 / mass;
    particle.ax += coef * dx;
    particle.ay += coef * dy;
    neighbor.ax -= coef * dx;
    neighbor.ay -= coef * dy;
}

// Integrate the ODE
inline void move(particle_t& p, double size) {
    // Slightly simplified Velocity Verlet integration
    // Conserves energy better than explicit Euler method
    p.vx += p.ax * dt;
    p.vy += p.ay * dt;
    p.x += p.vx * dt;
    p.y += p.vy * dt;

    // Bounce from walls
    while (p.x < 0 || p.x > size) {
        p.x = p.x < 0 ? -p.x : 2 * size - p.x;
        p.vx = -p.vx;
    }

    while (p.y < 0 || p.y > size) {
        p.y = p.y < 0 ? -p.y : 2 * size - p.y;
        p.vy = -p.vy;
    }

    p.ax = p.ay = 0.0;
}

//https://graphics.stanford.edu/~seander/bithacks.html#RoundUpPowerOf2
inline int round_up_pow2(const unsigned int n) {
    unsigned int v = n;
    --v;
    v |= v >> 1;
    v |= v >> 2;
    v |= v >> 4;
    v |= v >> 8;
    v |= v >> 16;
    return ++v;
}

struct alignas(64) improved_particle_t {
    particle_t part;
    double last_updated_t;
    unsigned int id;
    bool valid;
};

struct bin {
    improved_particle_t *particles = nullptr;
    std::vector<int> remove_indices = std::vector<int>();
    omp_lock_t add_lock;
    std::vector<improved_particle_t> add_queue = std::vector<improved_particle_t>();

    unsigned int capacity = 0, count = 0;
    bool own_mem = false;

    bin() {}

    void push_back(improved_particle_t new_part) {
        if (count >= capacity) {
            improved_particle_t *old_parts = particles;
            int old_capacity = capacity;
            capacity *= 2;
            particles = new improved_particle_t[capacity];
            std::copy(old_parts, old_parts + old_capacity, particles);
            // delete[] old_parts;
            if (own_mem) {
                delete[] old_parts;
            } else {
                own_mem = true;
            }
        }
        particles[count++] = new_part;
    }

    void schedule_push_back(improved_particle_t new_part) {
        omp_set_lock(&add_lock);
        add_queue.push_back(new_part);
        omp_unset_lock(&add_lock);
    }
    
    //order doesn't matter, so keep things packed
    //IMPORTANT: do NOT remove _during_ simulation. remove particles BETWEEN simulation steps
    void remove(unsigned int index) {
        if (particles[index].valid) {
            particles[index] = particles[--count];
            particles[count].valid = false;
        }
    }

    void schedule_remove(unsigned int index) {
<<<<<<< HEAD
        // omp_set_lock(&remove_lock);
        remove_indices.push_back(index);
        // omp_unset_lock(&remove_lock);
=======
        remove_indices.push_back(index);
>>>>>>> 1c927521
    }

    void execute_swap() {
        int i = 0;
        int s = add_queue.size();
        int t = remove_indices.size();
        int lim = min(s, t);
        for (; i < lim; i++) {
            particles[remove_indices[i]] = add_queue[i];
        }
        for (int j = i; j < s; j++) {
            push_back(add_queue[j]);
        }
        for (int j = i; j < t; j++) {
            remove(remove_indices[j]);
        }
        add_queue.clear();
        remove_indices.clear();
    }

    improved_particle_t &operator[](int i) {
        return particles[i];
    }

    void flush(particle_t *orig_backing) {
        for (unsigned int i = 0; i < count; ++i) {
            improved_particle_t this_part = particles[i];
            orig_backing[this_part.id] = this_part.part;
        }
    }

    ~bin() {
        if (own_mem) {
            delete particles;
        }
        omp_destroy_lock(&add_lock);
    }
};

/*
1. initialize our data structure, pack in the improved_particle_t's from initialization data
2. simulation is as before, but now we traverse bins in Z order so that neighbors are near
3. unpack back into the original values based on the ID's
*/

/*
Bin capacity is what determines actual performance due to cache limitations...
So I think actually fixing bin capacity is best, calculate others from there.
Number of bins is then N / bin_capacity -> bins per side is that rounded 
*/
struct bin_store {
    const unsigned int N;
    unsigned int num_bins_per_side;
    double bin_width;
    const double size;
    unsigned int num_bins;
    unsigned int bin_capacity;
    unsigned int steps;
    // unsigned int max_occupancy = 0;

    //Actual memory backing for the bins.
    //Will change this data type if we rearrange the struct or anything.
    //Will need to be bin_capacity * num_bins big.
    bin *bins;
    improved_particle_t *particle_mem;
    particle_t *base_array;

    inline unsigned int compute_bins_per_side(const unsigned int N) {
        unsigned int num_bins = N / bin_capacity;
        unsigned int bps = ceil(sqrt(num_bins));
        return round_up_pow2(bps);
    }
    
    static inline unsigned int calc_Z_order(uint16_t i, uint16_t j) {
        //Attribution: https://stackoverflow.com/a/14853492
        static constexpr unsigned int MASKS[] = {0x55555555, 0x33333333, 0x0F0F0F0F, 0x00FF00FF};
        static constexpr unsigned int SHIFTS[] = {1, 2, 4, 8};

        unsigned int x = i;  // Interleave lower 16 bits of x and y, so the bits of x
        unsigned int y = j;  // are in the even positions and bits from y in the odd;

        //TODO: microopt could be AVX-ifying this
        x = (x | (x << SHIFTS[3])) & MASKS[3];
        x = (x | (x << SHIFTS[2])) & MASKS[2];
        x = (x | (x << SHIFTS[1])) & MASKS[1];
        x = (x | (x << SHIFTS[0])) & MASKS[0];

        y = (y | (y << SHIFTS[3])) & MASKS[3];
        y = (y | (y << SHIFTS[2])) & MASKS[2];
        y = (y | (y << SHIFTS[1])) & MASKS[1];
        y = (y | (y << SHIFTS[0])) & MASKS[0];

        const unsigned int result = x | (y << 1);
        return result;
    }

    //Access the ith vector in the bin at 
    inline bin &get_bin(const unsigned int x, const unsigned int y) {
        // return &bins[calc_Z_order(x, y) * bin_capacity];
        return bins[calc_Z_order(x, y)];
    }

    inline bin &get_bin_from_coord(const double x, const double y) {
        unsigned int x_int = x / bin_width;
        unsigned int y_int = y / bin_width;
        return get_bin(x_int, y_int);
    }

    void write_back() {
        // max_occupancy = 0;
        for (int i = 0; i < num_bins; ++i) {
            bins[i].flush(base_array);
            // max_occupancy = max(bins[i].count, max_occupancy);
        }
    }

    bin_store(const unsigned int N, const double size, const unsigned int bin_capacity, particle_t* parts) : N(N), size(size), bin_capacity(bin_capacity) {
        steps = 0;
        num_bins_per_side = compute_bins_per_side(N);
        bin_width = size / num_bins_per_side;
        num_bins = num_bins_per_side * num_bins_per_side;
        std::cout << N << ", " << num_bins << ", " << bin_capacity << ", " << size << ", " << bin_width << std::endl;
        base_array = parts;
        particle_mem = new improved_particle_t[bin_capacity * num_bins];
        //std::cout << num_bins << std::endl;
        bins = new bin[num_bins];
        for (unsigned int i = 0; i < num_bins_per_side; i++) {
            for (unsigned int j = 0; j < num_bins_per_side; j++) {
                unsigned int ind = calc_Z_order(i, j);
                bins[ind].particles = &particle_mem[bin_capacity * ind];
                bins[ind].capacity = bin_capacity;
                bins[ind].count = 0;
                bins[ind].own_mem = false;
                omp_init_lock(&(bins[ind].add_lock));
                //std::cout << "Assigning " << i << ", " << j << " to " << ind << std::endl;
            }
        }
        for (unsigned int i = 0; i < N; i++) {
            parts[i].ax = parts[i].ay = 0.0;
            bin &curr_bin = get_bin_from_coord(parts[i].x, parts[i].y);
            curr_bin.push_back((improved_particle_t) {parts[i], 0.0, i, true});
        }
    }

    static inline double d2(double x1, double y1, double x2, double y2) {
        double dx = x1 - x2;
        double dy = y1 - y2;
        return dx * dx + dy * dy;
    }

    void simulate_one_step() {
        #pragma omp for collapse(2)
        for (int i = 0; i < num_bins_per_side; ++i) {
            for (int j = 0; j < num_bins_per_side; ++j) {
                std::vector<improved_particle_t *> buf = std::vector<improved_particle_t *>();
                bin &my_bin = get_bin(i, j);
                double left_edge, right_edge, top_edge, bottom_edge;
                left_edge = i * bin_width;
                right_edge = (i + 1) * bin_width;
                top_edge = j * bin_width;
                bottom_edge = (j + 1) * bin_width; 
                if (i - 1 >= 0 && j + 1 < num_bins_per_side) {//bottom left
                    bin &bottom_left = get_bin(i - 1, j + 1);
                    for (int k = 0; k < bottom_left.count; ++k) {
                        improved_particle_t *other = &bottom_left[k];
                        if (d2(left_edge, bottom_edge, other->part.x, other->part.y) <= cutoff_squared) {
                            buf.push_back(other);
                        }
                    }
                }
                if (j + 1 < num_bins_per_side) {//bottom
                    bin &bottom = get_bin(i, j + 1);
                    for (int k = 0; k < bottom.count; ++k) {
                        improved_particle_t *other = &bottom[k];
                        if (other->part.y - bottom_edge <= cutoff) {
                            buf.push_back(other);
                        }
                    }
                }
                if (i + 1 < num_bins_per_side && j + 1 < num_bins_per_side) {//bottom right
                    bin &bottom_right = get_bin(i + 1, j + 1);
                    for (int k = 0; k < bottom_right.count; ++k) {
                        improved_particle_t *other = &bottom_right[k];
                        if (d2(right_edge, bottom_edge, other->part.x, other->part.y) <= cutoff_squared) {
                            buf.push_back(other);
                        }
                    }
                }
                if (i + 1 < num_bins_per_side) {//right
                    bin &right = get_bin(i + 1, j);
                    for (int k = 0; k < right.count; ++k) {
                        improved_particle_t *other = &right[k];
                        if (other->part.x - right_edge <= cutoff) {
                            buf.push_back(other);
                        }
                    }
                }
                if (i - 1 >= 0 && j - 1 >= 0) {//top left
                    bin &top_left = get_bin(i - 1, j - 1);
                    for (int k = 0; k < top_left.count; ++k) {
                        improved_particle_t *other = &top_left[k];
                        if (d2(left_edge, top_edge, other->part.x, other->part.y) <= cutoff_squared) {
                            buf.push_back(other);
                        }
                    }
                }
                if (j - 1 >= 0) {//top
                    bin &top = get_bin(i, j - 1);
                    for (int k = 0; k < top.count; ++k) {
                        improved_particle_t *other = &top[k];
                        if (top_edge - other->part.y <= cutoff) {
                            buf.push_back(other);
                        }
                    }
                }
                if (i + 1 < num_bins_per_side && j - 1 >= 0) {//top right
                    bin &top_right = get_bin(i + 1, j - 1);
                    for (int k = 0; k < top_right.count; ++k) {
                        improved_particle_t *other = &top_right[k];
                        if (d2(right_edge, top_edge, other->part.x, other->part.y) <= cutoff_squared) {
                            buf.push_back(other);
                        }
                    }
                }
                if (i - 1 >= 0) {//left
                    bin &left = get_bin(i - 1, j);
                    for (int k = 0; k < left.count; ++k) {
                        improved_particle_t *other = &left[k];
                        if (left_edge - other->part.x <= cutoff) {
                            buf.push_back(other);
                        }
                    }
                }

                //Now have collected all the particles we might be updating, so do the update
                for (int p = 0; p < my_bin.count; ++p) {
                    int s = buf.size();
                    particle_t &left = my_bin[p].part;
                    for (int q = 0; q < s; ++q) {
                        particle_t &right = buf[q]->part;
                        apply_force(left, right);
                    }
                    for (int q = p + 1; q < my_bin.count; ++q) {
                        particle_t &right = my_bin[q].part;
                        apply_force_symmetric(left, right);
                    }
                }
            }
        }
        // Move Particles
        #pragma omp for collapse(2)
        for (int i = 0; i < num_bins_per_side; ++i) {
            for (int j = 0; j < num_bins_per_side; ++j) {
                bin &current = get_bin(i, j);
                for (int k = 0; k < current.count; ++k) {
                    particle_t &part = current[k].part;
                    move(part, size);
                }
            }
        }

        #pragma omp for collapse(2)
        for (int i = 0; i < num_bins_per_side; ++i) {
            for (int j = 0; j < num_bins_per_side; ++j) {
                int new_i, new_j, current_index, new_index;
                double x_t, y_t, left_edge, right_edge, top_edge, bottom_edge;
                bin &current = get_bin(i, j);
                left_edge = i * bin_width;
                right_edge = (i + 1) * bin_width;
                top_edge = j * bin_width;
                bottom_edge = (j + 1) * bin_width;
                for (int k = 0; k < current.count; ++k) {
                    particle_t &part = current[k].part;
                    x_t = part.x;
                    y_t = part.y;
                    new_i = i;
                    new_j = j;

                    while(x_t < left_edge) {
                        x_t += bin_width;
                        --new_i;
                    }
                    while(x_t > right_edge) {
                        x_t -= bin_width;
                        ++new_i;
                    }
                    while(y_t < top_edge) {
                        y_t += bin_width;
                        --new_j;
                    }
                    while(y_t > bottom_edge) {
                        y_t -= bin_width;
                        ++new_j;
                    }
                    if (new_i != i || new_j != j) { 
                        improved_particle_t tmp = current[k];
                        current.schedule_remove(k);
                        bin &other = get_bin(new_i, new_j);
                        other.schedule_push_back(tmp);
                    }
                }
            }
        }

        #pragma omp for collapse(2)
        for (int i = 0; i < num_bins_per_side; i++) {
            for (int j = 0; j < num_bins_per_side; j++) {
                bin &current = get_bin(i, j);
                current.execute_swap();
            }
        }

        #pragma omp for 
        for (int i = 0; i < num_bins; ++i) {
            bins[i].flush(base_array);
        }
    }

    ~bin_store() {
        delete particle_mem;
        delete bins;
    }
};

bin_store *bins;


void init_simulation(particle_t* parts, int num_parts, double size) {
	// You can use this space to initialize static, global data objects
    // that you may need. This function will be called once before the
    // algorithm begins. Do not do any particle simulation here
    bins = new bin_store(num_parts, size, 32, parts);
}


void simulate_one_step(particle_t* parts, int num_parts, double size) {
    bins->simulate_one_step();
}<|MERGE_RESOLUTION|>--- conflicted
+++ resolved
@@ -163,13 +163,7 @@
     }
 
     void schedule_remove(unsigned int index) {
-<<<<<<< HEAD
-        // omp_set_lock(&remove_lock);
         remove_indices.push_back(index);
-        // omp_unset_lock(&remove_lock);
-=======
-        remove_indices.push_back(index);
->>>>>>> 1c927521
     }
 
     void execute_swap() {
